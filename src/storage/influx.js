const { InfluxDB, Point, FluxTableMetaData } = require('@influxdata/influxdb-client')
const { OrgsAPI, BucketsAPI } = require('@influxdata/influxdb-client-apis')
const { getHms, sleep, ID } = require('../helper')
const net = require('net')
const config = require('../config')
const socketService = require('../services/socket')
const alertService = require('../services/alert')
const { connections, updateIndexes, debugReportedTrades } = require('../services/connections')

require('../typedef')

const DAY = 1000 * 60 * 60 * 24

class InfluxStorage {
  constructor() {
    this.name = this.constructor.name
    this.format = 'point'

    /**
     * @type {import('@influxdata/influxdb-client').QueryApi}
     */
    this.queryAPI = null

    /**
     * @type {{[identifier: string]: number}}
     */
    this.lastClose = {}

    /**
     * @type {{[pendingBarsRequestId: string]: (bars: Bar[]) => void}}
     */
    this.promisesOfPendingBars = {}

    /**
     * @type {{[identifier: string]: Bar[]}}
     */
    this.pendingBars = {}

    /**
     * @type {{[identifier: string]: any[]}}
     */
    this.alerts = {}

    /**
     * @type {{[endpoint: string]: any}}
     */
    this.alertEndpoints = {}
  }

  async connect() {
    if (/\-/.test(config.influxDatabase)) {
      throw new Error('dashes not allowed inside influxdb database')
    }

    console.log(`[storage/influx] connecting to ${this.options.influxUrl}`)

    try {
      this.influx = new InfluxDB({ url: this.options.influxUrl, token: this.options.influxToken })
      this.queryAPI = this.influx.getQueryApi(this.options.influxOrg)

      if (this.options.collect) {
        await this.prepareBuckets()
        await this.getPreviousCloses()
      }
    } catch (error) {
      console.error(`[storage/influx] ${error.message}... retrying in 1s`)

      await sleep()

      return this.connect()
    } finally {
      if (config.influxCollectors) {
        if (config.api) {
          this.bindCollectorsEvents()
        } else if (config.collect) {
          this.bindClusterEvents()
        }

        if (config.api && !config.collect) {
          // schedule import of all collectors every influxResampleInterval until the scripts die
          setTimeout(this.importCollectors.bind(this), config.influxResampleInterval)
        }
      }

      if (alertService) {
        this.bindAlertsEvents()
      }
    }
  }

  /**
   * listen for responses from collector node
   */
  bindCollectorsEvents() {
    socketService
      .on('import', () => {
        // response from import request

        if (this.promiseOfImport) {
          this.promiseOfImport() // trigger next import (if any)
        }
      })
      .on('requestPendingBars', (data) => {
        // response from pending bars request

        if (this.promisesOfPendingBars[data.pendingBarsRequestId]) {
          this.promisesOfPendingBars[data.pendingBarsRequestId](data.results)
        } else {
          console.error('[influx/cluster] there was no promisesOfPendingBars with given pendingBarsRequestId', data.pendingBarsRequestId)
        }
      })
  }

  /**
   * listen for request from cluster node
   */
  bindClusterEvents() {
    socketService
      .on('requestPendingBars', (data) => {
        // this is a request for pending bars from cluster
        const payload = {
          pendingBarsRequestId: data.pendingBarsRequestId,
          results: this.getPendingBars(data.markets, data.from, data.to),
        }

        socketService.clusterSocket.write(
          JSON.stringify({
            op: 'requestPendingBars',
            data: payload,
          }) + '#'
        )
      })
      .on('import', () => {
        // this is a request to import pending data

        this.import().finally(() => {
          if (socketService.clusterSocket) {
            socketService.clusterSocket.write(
              JSON.stringify({
                op: 'import',
              }) + '#'
            )
          }
        })
      })
  }

  /**
   * Listen for alerts change
   */
  bindAlertsEvents() {
    alertService.on('change', ({ market, price, user, type }) => {
      console.log('[influx/alert]', market, price, user, type)
      this.writePoints(
        [
          {
            measurement: 'alerts',
            tags: {
              market,
            },
            fields: {
              price,
              user,
              type,
            },
            timestamp: Date.now(),
          },
        ],
        {
          precision: 'ms',
        }
      )
    })
  }

  /**
   *
   * @param {BucketsAPI} bucketsAPI
   * @param {string} orgID
   * @param {string} name
   * @param {number} rpDuration in seconds
   * @returns
   */
  async createBucket(bucketsAPI, orgID, name, rpDuration) {
    const [, rp] = name.split('/')

    try {
      const buckets = await bucketsAPI.getBuckets({ orgID, name })

      if (buckets && buckets.buckets && buckets.buckets.length) {
        console.error(`[storage/influx/bucket] bucket ${name} already exists`)
        return
      }
    } catch (e) {
      if (!(e instanceof HttpError && e.statusCode == 404)) {
        throw e
      }
    }

    console.log(`[storage/influx/bucket] create bucket ${name}`)

    await bucketsAPI.postBuckets({
      body: {
        orgID,
        name,
        rp,
        retentionRules: [
          {
            type: 'expire',
            everySeconds: rpDuration,
          },
        ],
      },
    })
  }

  /**
   *
   */
  async prepareBuckets() {
    const orgsAPI = new OrgsAPI(this.influx)
    const organizations = await orgsAPI.getOrgs({ org: this.options.influxOrg })

    if (!organizations || !organizations.orgs || !organizations.orgs.length) {
      console.error(`No organization named "${this.options.influxOrg}" found!`)
    }

    const orgID = organizations.orgs[0].id
    console.log(`Using organization "${this.options.influxOrg}" identified by "${orgID}"`)

    console.log('*** Get buckets by name ***')
    const bucketsAPI = new BucketsAPI(this.influx)
    const existingBuckets = (await bucketsAPI.getBuckets({ orgID }))
      .buckets.map((a) => a.name)
      .filter((a) => a.indexOf('/') !== -1)

    const timeframes = [this.options.influxTimeframe].concat(this.options.influxResampleTo)

    for (let timeframe of timeframes) {
      const rpDuration = (timeframe * this.options.influxRetentionPerTimeframe) / 1000
      const bucketName = this.getBucketName(timeframe)

      const bucketIndex = existingBuckets.indexOf(bucketName)

      if (bucketIndex === -1) {
        await this.createBucket(bucketsAPI, orgID, bucketName, rpDuration)
      } else {
        existingBuckets.splice(bucketIndex, 1)
      }
    }

    for (const bucketName of existingBuckets) {
      console.warn(`[storage/influx] unused bucket ? (${bucketName})`)
    }

    this.baseBucket = this.getBucketName(this.options.influxTimeframe)
  }

  getBucketName(timeframe) {
    return this.options.influxDatabase + '/' + this.options.influxRetentionPrefix + getHms(timeframe)
  }

  async getPreviousCloses() {
    const bars = await this.queryAPI.collectLines(`
      from(bucket:"${this.baseBucket}") 
      |> range(start: -1d)
      |> filter(fn: (r) => r["_measurement"] == "trades_10s")
      |> filter(fn: (r) => r["_field"] == "close")
      |> last(column: "_time")
      |> map(fn: (r) => ({ market: r.market, close: r._value }))
    `)

    for (let i = 4; i < bars.length; i++) {
      const [, , , close, market] = bars[i].split(',')
      this.lastClose[market] = +close
    }
  }

  /**
   * Process the trades into bars of minimum tf
   * And occasionaly writes into db
   * Triggered every options.backupInterval
   *
   * @param {Trade[]} trades
   * @param {boolean} isExiting
   * @returns
   */
  async save(trades, isExiting) {
    if (!trades || !trades.length) {
      return Promise.resolve()
    }

    // convert the trades into bars (bars tf = minimum tf)
    this.processTrades(trades)

    if (isExiting) {
      // always write when exiting
      return this.import()
    }

    if (!socketService.clusterSocket) {
      // here the cluster node decide when to write in db
      // otherwise cluster will send a command for that (to balance write tasks between collectors nodes)

      const now = Date.now()
      const timeBackupFloored = Math.floor(now / config.backupInterval) * config.backupInterval
      const timeMinuteFloored = Math.floor(now / config.influxResampleInterval) * config.influxResampleInterval

      if (timeBackupFloored === timeMinuteFloored) {
        return this.import()
      }
    }
  }

  /**
   * close a bar (register close + reference for next bar)
   * @param {Bar} bar
   */
  closeBar(bar) {
    if (typeof bar.close === 'number') {
      // reg close for next bar
      this.lastClose[bar.market] = bar.close

      // reg range for index
      connections[bar.market].high = Math.max(connections[bar.market].high, bar.high)
      connections[bar.market].low = Math.min(connections[bar.market].low, bar.low)
    }

    connections[bar.market].bar = bar

    return connections[bar.market].bar
  }

  /**
   * Trades into bars (pending bars)
   *
   * @param {Trade[]} trades
   * @returns {Promise<{
      from: number,
      to: number,
      markets: string[],
    }>}
   * @memberof InfluxStorage
   */
  async processTrades(trades) {
    /**
     * Current bars
     * @type {{[identifier: string]: Bar}}
     */
    const activeBars = {}

    let binanceFuturesBtcusdtCreations = 0

    console.log(`[storage/influx/processTrades] process ${trades.length} trades`)

    for (let i = 0; i <= trades.length; i++) {
      const trade = trades[i]

      let market
      let tradeFlooredTime

      if (!trade) {
        // end of loop reached = close all bars
        for (let barIdentifier in activeBars) {
          this.closeBar(activeBars[barIdentifier])

          delete activeBars[barIdentifier]
        }

        break
      } else {
        market = trade.exchange + ':' + trade.pair

        tradeFlooredTime = Math.floor(trade.timestamp / config.influxTimeframe) * config.influxTimeframe

        if (!activeBars[market] || activeBars[market].time < tradeFlooredTime) {
          if (activeBars[market]) {
            // close bar required
            this.closeBar(activeBars[market])

            delete activeBars[market]
          } else {
            connections[market].high = -Infinity
            connections[market].low = Infinity
          }

          // create bar required
          if (!this.pendingBars[market]) {
            this.pendingBars[market] = []
          }

          if (this.pendingBars[market].length && this.pendingBars[market][this.pendingBars[market].length - 1].time === tradeFlooredTime) {
            activeBars[market] = this.pendingBars[market][this.pendingBars[market].length - 1]
          } else if (connections[market].bar && connections[market].bar.time === tradeFlooredTime) {
            // trades passed in save() contains some of the last batch (trade time = last bar time)
            // recover exchange point of lastbar
            this.pendingBars[market].push(connections[market].bar)
            activeBars[market] = this.pendingBars[market][this.pendingBars[market].length - 1]
          } else {
            // create new bar

            if (/BINANCE_FUTURES.*btcusdt/.test(market)) {
              // only for debug purposes
              binanceFuturesBtcusdtCreations++
            }

            this.pendingBars[market].push({
              time: tradeFlooredTime,
              market: market,
              cbuy: 0,
              csell: 0,
              vbuy: 0,
              vsell: 0,
              lbuy: 0,
              lsell: 0,
              open: null,
              high: null,
              low: null,
              close: null,
            })

            activeBars[market] = this.pendingBars[market][this.pendingBars[market].length - 1]

            if (typeof this.lastClose[market] === 'number') {
              // this bar open = last bar close (from last save or getReferencePoint on startup)
              activeBars[market].open = activeBars[market].high = activeBars[market].low = activeBars[market].close = this.lastClose[market]
            }
          }
        }
      }

      if (trade.liquidation) {
        // trade is a liquidation
        activeBars[market]['l' + trade.side] += trade.price * trade.size
      } else {
        if (activeBars[market].open === null) {
          // new bar without close in db, should only happen once
          console.log(`[storage/influx] register new serie ${market} (last close was unknown)`)
          activeBars[market].open = activeBars[market].high = activeBars[market].low = activeBars[market].close = +trade.price
        }

        activeBars[market].high = Math.max(activeBars[market].high, +trade.price)
        activeBars[market].low = Math.min(activeBars[market].low, +trade.price)
        activeBars[market].close = +trade.price

        activeBars[market]['c' + trade.side] += trade.count || 1
        activeBars[market]['v' + trade.side] += trade.price * trade.size
      }
    }

    if (!binanceFuturesBtcusdtCreations && !debugReportedTrades.btcusdt) {
      console.log('** START DEBUG BINANCE_FUTURES:btcusdt **')
      debugReportedTrades.btcusdt = true
    } else if (binanceFuturesBtcusdtCreations && debugReportedTrades.btcusdt) {
      console.log('** STOP DEBUG BINANCE_FUTURES:btcusdt **')
      debugReportedTrades.btcusdt = false
    }

    updateIndexes((index, high, low) => {
      alertService.checkPriceCrossover(index, high, low)
    })
  }

  /**
   * Import pending bars (minimum tf bars) and resample into bigger timeframes
   */
  async import() {
    /*let now = Date.now()
    let before = now

    console.log(`[storage/influx/import] import start`)

    const resampleRange = await this.importPendingBars()

    if (resampleRange.to - resampleRange.from >= 0) {
      await this.resample(resampleRange)
    }

    now = Date.now()
    console.log(`[storage/influx/import] import end (took ${getHms(now - before, true)})`)*/
  }

  /**
   * Import and clear pending bars
   *
   * @returns {Promise<{
      from: number,
      to: number,
      markets: string[],
    }>}
   * @memberof InfluxStorage
   */
  async importPendingBars() {
    const now = Date.now()

    /**
     * Total range of import
     * @type {TimeRange}
     */
    const importedRange = {
      from: Infinity,
      to: 0,
      markets: [],
    }

    if (!Object.keys(this.pendingBars).length) {
      return importedRange
    }

    const writeAPI = this.influx.getWriteApi(this.options.influxOrg, this.baseBucket, 'ms')
    console.log(`import pending bar (cuurent time: ${new Date().toISOString()})`)

    for (const identifier in this.pendingBars) {
      for (let i = 0; i < this.pendingBars[identifier].length; i++) {
        const bar = this.pendingBars[identifier][i]

        importedRange.from = Math.min(bar.time, importedRange.from)
        importedRange.to = Math.max(bar.time, importedRange.to)

        if (importedRange.markets.indexOf(identifier) === -1) {
          importedRange.markets.push(identifier)
        }

        const volumePoint = new Point('volume')
          .timestamp(bar.time)
          .tag('market', bar.market)
          .intField('cbuy', bar.cbuy)
          .intField('csell', bar.csell)
          .floatField('vbuy', bar.vbuy)
          .floatField('vsell', bar.vsell)
          .floatField('lbuy', bar.lbuy)
          .floatField('lsell', bar.lsell)

        console.log(`${new Date(bar.time).toISOString()} ${volumePoint.toLineProtocol(writeAPI)}`)

        writeAPI.writePoint(volumePoint)

        if (bar.close !== null) {
          const ohlcPoint = new Point('ohlc')
            .timestamp(bar.time)
            .tag('market', bar.market)
            .floatField('open', bar.open)
            .floatField('high', bar.high)
            .floatField('low', bar.low)
            .floatField('close', bar.close)
          writeAPI.writePoint(ohlcPoint)
        }
      }
    }

    // bars are now in writeAPI
    this.pendingBars = {}

<<<<<<< HEAD
    return writeAPI
      .close()
      .then(() => {
        now = Date.now()

        console.log(`[storage/influx/import] done importing pending bars (took ${now - before}ms)`)

        return importedRange
      })
      .catch((error) => {
        console.error(e)
        if (e instanceof HttpError && e.statusCode === 401) {
          console.log('Run ./onboarding.js to setup a new InfluxDB database.')
        }
        console.error(`[storage/influx/import] failed to write points`, error.message)
      })
=======
    if (barsToImport.length) {
      await this.writePoints(
        barsToImport.map((bar, index) => {
          const fields = {
            cbuy: bar.cbuy,
            csell: bar.csell,
            vbuy: bar.vbuy,
            vsell: bar.vsell,
            lbuy: bar.lbuy,
            lsell: bar.lsell,
          }

          if (bar.close !== null) {
            ;(fields.open = bar.open), (fields.high = bar.high), (fields.low = bar.low), (fields.close = bar.close)
          }

          return {
            measurement: 'trades_' + getHms(config.influxTimeframe),
            tags: {
              market: bar.market,
            },
            fields: fields,
            timestamp: +bar.time,
          }
        }),
        {
          precision: 'ms',
          retentionPolicy: this.baseRp,
        }
      )
    }

    return importedRange
  }

  /**
   * Wrapper for write
   * Write points into db
   * Called from importPendingBars
   *
   * @param {Influx.IPoint[]} points
   * @param {Influx.IWriteOptions} options
   * @param {number?} attempt no of attempt starting at 0 (abort if too much failed attempts)
   * @returns
   */
  async writePoints(points, options, attempt = 0) {
    if (!points.length) {
      return
    }

    const measurement = points[0].measurement
    const from = points[0].timestamp
    const to = points[points.length - 1].timestamp

    try {
      await this.influx.writePoints(points, options)

      if (attempt > 0) {
        console.debug(`[storage/influx] successfully wrote points after ${attempt} attempt(s)`)
      }
    } catch (error) {
      attempt++

      console.error(
        `[storage/influx] write points failed (${attempt}${
          attempt === 1 ? 'st' : attempt === 2 ? 'nd' : attempt === 3 ? 'rd' : 'th'
        } attempt)`,
        error.message
      )

      if (attempt >= 5) {
        console.error(
          `too many attemps at writing points\n\n${measurement}, ${new Date(from).toUTCString()} to ${new Date(
            to
          ).toUTCString()}\n\t-> abort`
        )
        throw error.message
      }

      await sleep(500)

      return this.writePoints(points, options, attempt)
    }
>>>>>>> e94e27d0
  }

  /**
   * Start from minimum tf (influxTimeframe) and update all timeframes above it (influxResampleTo)
   * 10s into 30s, 30s into 1m, 1m into 3m, 1m into 5m, 5m into 15m, 3m into 21m, 15m into 30m etc
   *
   * @memberof InfluxStorage
   */
  async resample(range, fromTimeframe) {
    let sourceTimeframeLitteral
    let destinationTimeframeLitteral

    let now = Date.now()
    let before = now

    console.debug(`[storage/influx/resample] resampling ${range.markets.length} markets`)

    let minimumTimeframe
    let timeframes
    if (fromTimeframe) {
       minimumTimeframe = Math.max(fromTimeframe, config.influxTimeframe)
       timeframes = config.influxResampleTo.filter(a => a > fromTimeframe)
    } else {
       minimumTimeframe = config.influxTimeframe
       timeframes = config.influxResampleTo
    }

    let bars = 0

    for (let timeframe of timeframes) {
      const isOddTimeframe = DAY % timeframe !== 0 && timeframe < DAY

      let flooredRange

      if (isOddTimeframe) {
        const dayOpen = Math.floor(range.from / DAY) * DAY
        flooredRange = {
          from: dayOpen + Math.floor((range.from - dayOpen) / timeframe) * timeframe,
          to: dayOpen + Math.floor((range.to - dayOpen) / timeframe) * timeframe + timeframe,
        }
      } else {
        flooredRange = {
          from: Math.floor(range.from / timeframe) * timeframe,
          to: Math.floor(range.to / timeframe) * timeframe + timeframe,
        }
      }

      for (let i = timeframes.indexOf(timeframe); i >= 0; i--) {
        if (timeframe <= timeframes[i] || timeframe % timeframes[i] !== 0) {
          if (i === 0) {
            sourceTimeframeLitteral = getHms(minimumTimeframe)
          }
          continue
        }

        sourceTimeframeLitteral = getHms(timeframes[i])
        break
      }

      destinationTimeframeLitteral = getHms(timeframe)

      const query = `SELECT min(low) AS low, 
      max(high) AS high, 
      first(open) AS open, 
      last(close) AS close, 
      sum(count) AS count, 
      sum(cbuy) AS cbuy, 
      sum(csell) AS csell, 
      sum(lbuy) AS lbuy, 
      sum(lsell) AS lsell, 
      sum(vol) AS vol, 
      sum(vbuy) AS vbuy, 
      sum(vsell) AS vsell`

      const query_from = `${config.influxDatabase}.${config.influxRetentionPrefix}${sourceTimeframeLitteral}.${config.influxMeasurement}_${sourceTimeframeLitteral}`
      const query_into = `${config.influxDatabase}.${config.influxRetentionPrefix}${destinationTimeframeLitteral}.${config.influxMeasurement}_${destinationTimeframeLitteral}`

      let coverage = `WHERE time >= ${flooredRange.from}ms AND time < ${flooredRange.to}ms`
      coverage += ` AND (${range.markets.map((market) => `market = '${market}'`).join(' OR ')})`

      const group = `GROUP BY time(${destinationTimeframeLitteral}${
        isOddTimeframe ? ', ' + getHms(flooredRange.from % timeframe) : ''
      }), market fill(none)`

      bars += (flooredRange.to - flooredRange.from) / timeframe

      await this.executeQuery(`${query} INTO ${query_into} FROM ${query_from} ${coverage} ${group}`)
    }

    now = Date.now()

    console.debug(
      `[storage/influx/resample] done resampling ${parseInt((now - before) / bars)}ms per bar (${parseInt(
        now - before
      )}ms for ${bars} bars)`
    )
  }

  /**
   * Wrapper for query
   * Query the db
   * Called from resample
   *
   * @param {string} query
   * @param {number?} attempt no of attempt starting at 0 (abort if too much failed attempts)
   * @returns
   */
  async executeQuery(query, attempt = 0) {
    try {
      await this.influx.query(query)

      if (attempt > 0) {
        console.debug(`[storage/influx] successfully executed query ${attempt} attempt(s)`)
      }
    } catch (error) {
      attempt++

      console.error(
        `[storage/influx] query failed (${attempt}${attempt === 1 ? 'st' : attempt === 2 ? 'nd' : attempt === 3 ? 'rd' : 'th'} attempt)`,
        error.message
      )

      if (attempt >= 5) {
        console.error(`too many attemps at executing query\n\n${query}\n\t-> abort`)
        throw error.message
      }

      await sleep(500)

      return this.executeQuery(query, attempt)
    }
  }

  /**
   * Called from main
   * API user called method
   *
   * @returns
   */
  fetch({ from, to, timeframe = 60000, markets = [] }) {
    let filters = `|> filter(fn: (r) => r["_measurement"] == "ohlc")`

    if (markets.length) {
      filters += ` |> filter(fn: (r) => ${markets.map((market) => `r["market"] == "${market}"`).join(' or ')})`
    }

    const query = `from(bucket: "${this.getBucketName(timeframe)}")
    |> range(start: ${from}, stop: ${to})
    ${filters}
    |> pivot(
      rowKey:["_time"],
      columnKey: ["_field"],
      valueColumn: "_value"
    )`
      console.log(query);
    return new Promise((resolve, reject) => {
      this.queryAPI.queryRows(query, {
        next(data) {
          debugger
          resolve([])
        },
        error(error) {
          reject(error.message)
          debugger
        },
        complete() {
          resolve([])
        }
      })
    })

    return this.influx
      .queryRaw(query, {
        precision: 's',
        epoch: 's',
      })
      .then((results) => {
        if (to > +new Date() - config.influxResampleInterval) {
          return this.appendPendingBarsToResponse(results.results[0].series ? results.results[0].series[0].values : [], markets, from, to)
        } else if (results.results[0].series) {
          return results.results[0].series[0].values
        } else {
          return []
        }
      })
      .catch((err) => {
        console.error(`[storage/influx] failed to retrieves trades between ${from} and ${to} with timeframe ${timeframe}\n\t`, err.message)
      })
  }

  /**
   * Concat given results of bars with realtime bars (pending bars)
   * If clustering enabled, use collectors as source of pending bars
   * Otherwise current node pending bars will be used
   * @param {number[][]} bars
   * @param {string[]} markets
   * @param {number} from
   * @param {number} to
   * @returns
   */
  appendPendingBarsToResponse(bars, markets, from, to) {
    if (config.influxCollectors && socketService.clusteredCollectors.length) {
      // use collectors nodes pending bars
      return this.requestPendingBars(markets, from, to).then((pendingBars) => {
        return bars.concat(pendingBars)
      })
    } else {
      // use current node pending bars
      let injectedPendingBars = []

      for (const market of markets) {
        if (this.pendingBars[market] && this.pendingBars[market].length) {
          for (const bar of this.pendingBars[market]) {
            if (bar.time >= from && bar.time < to) {
              injectedPendingBars.push(bar)
            }
          }
        }
      }

      injectedPendingBars = injectedPendingBars.sort((a, b) => a.time - b.time)

      return bars.concat(injectedPendingBars)
    }
  }
  async importCollectors() {
    for (const collector of socketService.clusteredCollectors) {
      await new Promise((resolve) => {
        let importTimeout = setTimeout(() => {
          console.error('[storage/influx/cluster] collector import was resolved early (5s timeout fired)')
          importTimeout = null
          resolve()
        }, 5000)

        this.promiseOfImport = () => {
          if (importTimeout) {
            clearTimeout(importTimeout)
            resolve()
          }
        }

        collector.write(JSON.stringify({ op: 'import' }) + '#')
      })
    }

    setTimeout(this.importCollectors.bind(this), config.influxResampleInterval)
  }

  /**
   * Called from the cluster node
   * Return array of realtime bars matching the given criteras (markets, start time & end time)
   * This WILL query all nodes responsible of collecting trades for given markets
   * @param {net.Socket} markets
   * @param {number} from
   * @param {number} to
   */
  async requestPendingBars(markets, from, to) {
    const collectors = []

    for (let i = 0; i < markets.length; i++) {
      for (let j = 0; j < socketService.clusteredCollectors.length; j++) {
        if (
          collectors.indexOf(socketService.clusteredCollectors[j]) === -1 &&
          socketService.clusteredCollectors[j].markets.indexOf(markets[i]) !== -1
        ) {
          collectors.push(socketService.clusteredCollectors[j])
        }
      }
    }

    const promisesOfBars = []

    for (const collector of collectors) {
      promisesOfBars.push(this.requestCollectorPendingBars(collector, markets, from, to))
    }

    return [].concat.apply([], await Promise.all(promisesOfBars)).sort((a, b) => a.time - b.time)
  }

  /**
   * Called from the cluster node
   * Query specific collector node (socket) for realtime bars matching given criteras
   * @param {net.Socket} collector
   * @param {string[]} markets
   * @param {number} from
   * @param {number} to
   */
  async requestCollectorPendingBars(collector, markets, from, to) {
    return new Promise((resolve) => {
      const pendingBarsRequestId = ID()

      let promiseOfPendingBarsTimeout = setTimeout(() => {
        console.error('[storage/influx/cluster] promise of realtime bar timeout fired (pendingBarsRequestId: ' + pendingBarsRequestId + ')')

        // response empty array as we didn't got the expected bars...
        this.promisesOfPendingBars[pendingBarsRequestId]([])

        // invalidate timeout
        promiseOfPendingBarsTimeout = null
      }, 5000)

      // register promise
      this.promisesOfPendingBars[pendingBarsRequestId] = (pendingBars) => {
        if (promiseOfPendingBarsTimeout) {
          clearTimeout(promiseOfPendingBarsTimeout)
        }

        // unregister promise
        delete this.promisesOfPendingBars[pendingBarsRequestId]

        resolve(pendingBars)
      }

      collector.write(
        JSON.stringify({
          op: 'requestPendingBars',
          data: {
            pendingBarsRequestId,
            markets,
            from,
            to,
          },
        }) + '#'
      )
    })
  }

  getPendingBars(markets, from, to) {
    const results = []

    for (const market of markets) {
      if (this.pendingBars[market] && this.pendingBars[market].length) {
        for (const bar of this.pendingBars[market]) {
          if (bar.time >= from && bar.time <= to) {
            results.push(bar)
          }
        }
      }
    }

    return results
  }
}

module.exports = InfluxStorage<|MERGE_RESOLUTION|>--- conflicted
+++ resolved
@@ -52,13 +52,13 @@
       throw new Error('dashes not allowed inside influxdb database')
     }
 
-    console.log(`[storage/influx] connecting to ${this.options.influxUrl}`)
+    console.log(`[storage/influx] connecting to ${config.influxUrl}`)
 
     try {
-      this.influx = new InfluxDB({ url: this.options.influxUrl, token: this.options.influxToken })
-      this.queryAPI = this.influx.getQueryApi(this.options.influxOrg)
-
-      if (this.options.collect) {
+      this.influx = new InfluxDB({ url: config.influxUrl, token: config.influxToken })
+      this.queryAPI = this.influx.getQueryApi(config.influxOrg)
+
+      if (config.collect) {
         await this.prepareBuckets()
         await this.getPreviousCloses()
       }
@@ -192,7 +192,7 @@
         return
       }
     } catch (e) {
-      if (!(e instanceof HttpError && e.statusCode == 404)) {
+      if (e.statusCode !== 404) {
         throw e
       }
     }
@@ -219,14 +219,14 @@
    */
   async prepareBuckets() {
     const orgsAPI = new OrgsAPI(this.influx)
-    const organizations = await orgsAPI.getOrgs({ org: this.options.influxOrg })
+    const organizations = await orgsAPI.getOrgs({ org: config.influxOrg })
 
     if (!organizations || !organizations.orgs || !organizations.orgs.length) {
-      console.error(`No organization named "${this.options.influxOrg}" found!`)
+      console.error(`No organization named "${config.influxOrg}" found!`)
     }
 
     const orgID = organizations.orgs[0].id
-    console.log(`Using organization "${this.options.influxOrg}" identified by "${orgID}"`)
+    console.log(`Using organization "${config.influxOrg}" identified by "${orgID}"`)
 
     console.log('*** Get buckets by name ***')
     const bucketsAPI = new BucketsAPI(this.influx)
@@ -234,10 +234,10 @@
       .buckets.map((a) => a.name)
       .filter((a) => a.indexOf('/') !== -1)
 
-    const timeframes = [this.options.influxTimeframe].concat(this.options.influxResampleTo)
+    const timeframes = [config.influxTimeframe].concat(config.influxResampleTo)
 
     for (let timeframe of timeframes) {
-      const rpDuration = (timeframe * this.options.influxRetentionPerTimeframe) / 1000
+      const rpDuration = (timeframe * config.influxRetentionPerTimeframe) / 1000
       const bucketName = this.getBucketName(timeframe)
 
       const bucketIndex = existingBuckets.indexOf(bucketName)
@@ -250,14 +250,17 @@
     }
 
     for (const bucketName of existingBuckets) {
-      console.warn(`[storage/influx] unused bucket ? (${bucketName})`)
-    }
-
-    this.baseBucket = this.getBucketName(this.options.influxTimeframe)
+      if (bucketName.indexOf(config.influxDatabase) === 0) {
+        // same namespace but unsued bucket
+        console.warn(`[storage/influx] unused bucket ? (${bucketName})`)
+      }
+    }
+
+    this.baseBucket = this.getBucketName(config.influxTimeframe)
   }
 
   getBucketName(timeframe) {
-    return this.options.influxDatabase + '/' + this.options.influxRetentionPrefix + getHms(timeframe)
+    return config.influxDatabase + '/' + config.influxRetentionPrefix + getHms(timeframe)
   }
 
   async getPreviousCloses() {
@@ -507,7 +510,7 @@
       return importedRange
     }
 
-    const writeAPI = this.influx.getWriteApi(this.options.influxOrg, this.baseBucket, 'ms')
+    const writeAPI = this.influx.getWriteApi(config.influxOrg, this.baseBucket, 'ms')
     console.log(`import pending bar (cuurent time: ${new Date().toISOString()})`)
 
     for (const identifier in this.pendingBars) {
@@ -551,7 +554,6 @@
     // bars are now in writeAPI
     this.pendingBars = {}
 
-<<<<<<< HEAD
     return writeAPI
       .close()
       .then(() => {
@@ -568,91 +570,6 @@
         }
         console.error(`[storage/influx/import] failed to write points`, error.message)
       })
-=======
-    if (barsToImport.length) {
-      await this.writePoints(
-        barsToImport.map((bar, index) => {
-          const fields = {
-            cbuy: bar.cbuy,
-            csell: bar.csell,
-            vbuy: bar.vbuy,
-            vsell: bar.vsell,
-            lbuy: bar.lbuy,
-            lsell: bar.lsell,
-          }
-
-          if (bar.close !== null) {
-            ;(fields.open = bar.open), (fields.high = bar.high), (fields.low = bar.low), (fields.close = bar.close)
-          }
-
-          return {
-            measurement: 'trades_' + getHms(config.influxTimeframe),
-            tags: {
-              market: bar.market,
-            },
-            fields: fields,
-            timestamp: +bar.time,
-          }
-        }),
-        {
-          precision: 'ms',
-          retentionPolicy: this.baseRp,
-        }
-      )
-    }
-
-    return importedRange
-  }
-
-  /**
-   * Wrapper for write
-   * Write points into db
-   * Called from importPendingBars
-   *
-   * @param {Influx.IPoint[]} points
-   * @param {Influx.IWriteOptions} options
-   * @param {number?} attempt no of attempt starting at 0 (abort if too much failed attempts)
-   * @returns
-   */
-  async writePoints(points, options, attempt = 0) {
-    if (!points.length) {
-      return
-    }
-
-    const measurement = points[0].measurement
-    const from = points[0].timestamp
-    const to = points[points.length - 1].timestamp
-
-    try {
-      await this.influx.writePoints(points, options)
-
-      if (attempt > 0) {
-        console.debug(`[storage/influx] successfully wrote points after ${attempt} attempt(s)`)
-      }
-    } catch (error) {
-      attempt++
-
-      console.error(
-        `[storage/influx] write points failed (${attempt}${
-          attempt === 1 ? 'st' : attempt === 2 ? 'nd' : attempt === 3 ? 'rd' : 'th'
-        } attempt)`,
-        error.message
-      )
-
-      if (attempt >= 5) {
-        console.error(
-          `too many attemps at writing points\n\n${measurement}, ${new Date(from).toUTCString()} to ${new Date(
-            to
-          ).toUTCString()}\n\t-> abort`
-        )
-        throw error.message
-      }
-
-      await sleep(500)
-
-      return this.writePoints(points, options, attempt)
-    }
->>>>>>> e94e27d0
   }
 
   /**
